--- conflicted
+++ resolved
@@ -4,12 +4,8 @@
 import type { ActionItem, EmailForAction } from "@/utils/ai/types";
 import { coordinateReplyProcess } from "@/utils/reply-tracker/inbound";
 import { internalDateToDate } from "@/utils/date";
-<<<<<<< HEAD
 import type { EmailProvider } from "@/utils/email/provider";
-=======
-import { handlePreviousDraftDeletion } from "@/utils/ai/choose-rule/draft-management";
 import { enqueueDigestItem } from "@/utils/digest/index";
->>>>>>> 58d633d6
 
 const logger = createScopedLogger("ai-actions");
 
