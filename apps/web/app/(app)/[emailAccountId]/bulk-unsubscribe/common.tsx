--- conflicted
+++ resolved
@@ -50,12 +50,8 @@
   useDeleteAllFromSender,
 } from "@/app/(app)/[emailAccountId]/bulk-unsubscribe/hooks";
 import { LabelsSubMenu } from "@/components/LabelsSubMenu";
-<<<<<<< HEAD
-import type { UserLabel } from "@/hooks/useLabels";
+import type { EmailLabel } from "@/providers/EmailProvider";
 import { useAccount } from "@/providers/EmailAccountProvider";
-=======
-import type { EmailLabel } from "@/providers/EmailProvider";
->>>>>>> 80791ade
 
 export function ActionCell<T extends Row>({
   item,
