import { NextResponse } from "next/server";
import prisma from "@/utils/prisma";
import { withAuth } from "@/utils/middleware";
import { SafeError } from "@/utils/error";

export type UserResponse = Awaited<ReturnType<typeof getUser>> | null;

async function getUser({ email }: { email: string }) {
  const emailAccount = await prisma.emailAccount.findUnique({
    where: { email },
    select: {
      userId: true,
      aiProvider: true,
      aiModel: true,
      aiApiKey: true,
      statsEmailFrequency: true,
      summaryEmailFrequency: true,
      coldEmailBlocker: true,
      coldEmailPrompt: true,
      user: {
        select: {
          premium: {
            select: {
              lemonSqueezyCustomerId: true,
              lemonSqueezySubscriptionId: true,
              lemonSqueezyRenewsAt: true,
              unsubscribeCredits: true,
              bulkUnsubscribeAccess: true,
              aiAutomationAccess: true,
              coldEmailBlockerAccess: true,
              tier: true,
              emailAccountsAccess: true,
              lemonLicenseKey: true,
              pendingInvites: true,
            },
          },
        },
      },
    },
  });

  if (!emailAccount) throw new SafeError("User not found");

  return emailAccount;
}

<<<<<<< HEAD
export const GET = withAuth(async (request) => {
  const email = request.auth.userEmail;
=======
export const GET = withError(async () => {
  const session = await auth();
  const email = session?.user.email;
  if (!email) return NextResponse.json(null);
>>>>>>> 30b87a77

  const user = await getUser({ email });

  return NextResponse.json(user);
});<|MERGE_RESOLUTION|>--- conflicted
+++ resolved
@@ -1,7 +1,8 @@
 import { NextResponse } from "next/server";
 import prisma from "@/utils/prisma";
-import { withAuth } from "@/utils/middleware";
+import { withError } from "@/utils/middleware";
 import { SafeError } from "@/utils/error";
+import { auth } from "@/app/api/auth/[...nextauth]/auth";
 
 export type UserResponse = Awaited<ReturnType<typeof getUser>> | null;
 
@@ -44,15 +45,11 @@
   return emailAccount;
 }
 
-<<<<<<< HEAD
-export const GET = withAuth(async (request) => {
-  const email = request.auth.userEmail;
-=======
+// Intentionally not using withAuth because we want to return null if the user is not authenticated
 export const GET = withError(async () => {
   const session = await auth();
   const email = session?.user.email;
   if (!email) return NextResponse.json(null);
->>>>>>> 30b87a77
 
   const user = await getUser({ email });
 
