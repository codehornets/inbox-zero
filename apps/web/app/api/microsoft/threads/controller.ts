import type { OutlookClient } from "@/utils/outlook/client";
import type { ThreadsQuery } from "@/app/api/microsoft/threads/validation";
import { SafeError } from "@/utils/error";
import prisma from "@/utils/prisma";
import { ExecutedRuleStatus } from "@prisma/client";
import { getCategory } from "@/utils/redis/category";
import type { ParsedMessage } from "@/utils/types";

export type ThreadsResponse = Awaited<ReturnType<typeof getThreads>>;

// Helper function to convert Outlook messages to ParsedMessage format
function convertOutlookMessages(messages: any[]): ParsedMessage[] {
  return messages.map((message) => {
    const subject = message.subject || "";
    const date = message.receivedDateTime || new Date().toISOString();
    return {
      id: message.id || "",
      threadId: message.conversationId || "",
      snippet: message.bodyPreview || "",
      textPlain: message.body?.content || "",
      textHtml: message.body?.content || "",
      headers: {
        from: message.from?.emailAddress?.address || "",
        to: message.toRecipients?.[0]?.emailAddress?.address || "",
        subject,
        date,
      },
      subject,
      date,
      labelIds: [],
      internalDate: date,
      historyId: "",
      inline: [],
    };
  });
}

export async function getThreads({
  query,
  outlook,
  accessToken,
  emailAccountId,
}: {
  query: ThreadsQuery;
  outlook: OutlookClient;
  accessToken: string;
  emailAccountId: string;
}) {
  if (!accessToken) throw new SafeError("Missing access token");

  const client = outlook.getClient();

  // Build the filter query for Microsoft Graph API
  function getFilter() {
    const filters: string[] = [];

    // Add folder filter based on type
    if (query.type === "all") {
      // For "all" type, include both inbox and archive
      filters.push(
        "(parentFolderId eq 'inbox' or parentFolderId eq 'archive')",
      );
    } else {
      // Default to inbox only
      filters.push("parentFolderId eq 'inbox'");
    }

    // Add other filters
    if (query.fromEmail) {
      // Escape single quotes in email address
      const escapedEmail = query.fromEmail.replace(/'/g, "''");
      filters.push(`from/emailAddress/address eq '${escapedEmail}'`);
    }

    if (query.q) {
      // Escape single quotes in search query
      const escapedQuery = query.q.replace(/'/g, "''");
      filters.push(
        `(contains(subject,'${escapedQuery}') or contains(bodyPreview,'${escapedQuery}'))`,
      );
    }

    return filters.length > 0 ? filters.join(" and ") : undefined;
  }

  // Get messages from Microsoft Graph API
  // Always use the main messages endpoint since we're filtering by folder in the query
  const endpoint = "/me/messages";

  // Build the request
  let request = client
    .api(endpoint)
    .select(
<<<<<<< HEAD
      "id,conversationId,subject,bodyPreview,from,toRecipients,receivedDateTime,isDraft,body,parentFolderId",
=======
      "id,conversationId,subject,bodyPreview,from,toRecipients,receivedDateTime,isDraft,body,categories,parentFolderId",
>>>>>>> 80791ade
    )
    .top(query.limit || 50);

  // Add filter if present
  const filter = getFilter();
  if (filter) {
    request = request.filter(filter);
  }

  // Only add ordering if we don't have a fromEmail filter to avoid complexity
  if (!query.fromEmail) {
    request = request.orderby("receivedDateTime DESC");
  }

  // Handle pagination
  if (query.nextPageToken) {
    request = request.skipToken(query.nextPageToken);
  }

  const response = await request.get();

  // Sort messages by receivedDateTime if we filtered by fromEmail (since we couldn't use orderby)
  let sortedMessages = response.value;
  if (query.fromEmail) {
    sortedMessages = response.value.sort(
      (a: any, b: any) =>
        new Date(b.receivedDateTime).getTime() -
        new Date(a.receivedDateTime).getTime(),
    );
  }

  // Group messages by conversationId to create threads
  const messagesByThread = new Map<string, any[]>();
  sortedMessages.forEach((message: any) => {
    const messages = messagesByThread.get(message.conversationId) || [];
    messages.push(message);
    messagesByThread.set(message.conversationId, messages);
  });

  // Get executed rules for these threads
  const threadIds = Array.from(messagesByThread.keys());
  const plans = await prisma.executedRule.findMany({
    where: {
      emailAccountId,
      threadId: { in: threadIds },
      status: {
        in: [ExecutedRuleStatus.PENDING, ExecutedRuleStatus.SKIPPED],
      },
    },
    select: {
      id: true,
      messageId: true,
      threadId: true,
      rule: true,
      actionItems: true,
      status: true,
      reason: true,
    },
  });

  // Format the response
  const threads = await Promise.all(
    Array.from(messagesByThread.entries()).map(async ([threadId, messages]) => {
      const plan = plans.find((p) => p.threadId === threadId);

      // Convert messages to ParsedMessage format
      const parsedMessages = convertOutlookMessages(messages);

      return {
        id: threadId,
<<<<<<< HEAD
        messages: messages.map((msg) =>
          convertMicrosoftMessageToParsedMessage(msg),
        ),
=======
        messages: parsedMessages,
>>>>>>> 80791ade
        snippet: messages[0]?.bodyPreview,
        plan,
        category: await getCategory({ emailAccountId, threadId }),
      };
    }),
  );

  return {
    threads,
    nextPageToken: response["@odata.nextLink"]
      ? new URL(response["@odata.nextLink"]).searchParams.get("$skiptoken")
      : undefined,
  };
}

// Helper function to get folder IDs based on type
export function getFolderId(type?: string | null) {
  switch (type?.toLowerCase()) {
    case "inbox":
      return "inbox";
    case "sent":
      return "sentitems";
    case "draft":
      return "drafts";
    case "trash":
      return "deleteditems";
    case "archive":
      return "archive";
    case "all":
      return undefined;
    default:
      if (!type || type === "undefined" || type === "null") return "inbox";
      return type;
  }
}

// Helper function to convert Microsoft Graph message to ParsedMessage format
function convertMicrosoftMessageToParsedMessage(msg: any): ParsedMessage {
  return {
    id: msg.id || "",
    threadId: msg.conversationId || "",
    snippet: msg.bodyPreview || "",
    historyId: "",
    labelIds: [],
    attachments: [],
    inline: [],
    headers: {
      from: msg.from?.emailAddress?.address || "",
      to: msg.toRecipients?.[0]?.emailAddress?.address || "",
      subject: msg.subject || "",
      date: msg.receivedDateTime || new Date().toISOString(),
    },
    textPlain: "",
    textHtml: msg.body?.content || "",
    internalDate: msg.receivedDateTime || new Date().toISOString(),
    // Include other required properties from gmail_v1.Schema$Message
    sizeEstimate: 0,
    raw: "",
  };
}<|MERGE_RESOLUTION|>--- conflicted
+++ resolved
@@ -91,11 +91,7 @@
   let request = client
     .api(endpoint)
     .select(
-<<<<<<< HEAD
-      "id,conversationId,subject,bodyPreview,from,toRecipients,receivedDateTime,isDraft,body,parentFolderId",
-=======
       "id,conversationId,subject,bodyPreview,from,toRecipients,receivedDateTime,isDraft,body,categories,parentFolderId",
->>>>>>> 80791ade
     )
     .top(query.limit || 50);
 
@@ -166,13 +162,7 @@
 
       return {
         id: threadId,
-<<<<<<< HEAD
-        messages: messages.map((msg) =>
-          convertMicrosoftMessageToParsedMessage(msg),
-        ),
-=======
         messages: parsedMessages,
->>>>>>> 80791ade
         snippet: messages[0]?.bodyPreview,
         plan,
         category: await getCategory({ emailAccountId, threadId }),
@@ -207,29 +197,4 @@
       if (!type || type === "undefined" || type === "null") return "inbox";
       return type;
   }
-}
-
-// Helper function to convert Microsoft Graph message to ParsedMessage format
-function convertMicrosoftMessageToParsedMessage(msg: any): ParsedMessage {
-  return {
-    id: msg.id || "",
-    threadId: msg.conversationId || "",
-    snippet: msg.bodyPreview || "",
-    historyId: "",
-    labelIds: [],
-    attachments: [],
-    inline: [],
-    headers: {
-      from: msg.from?.emailAddress?.address || "",
-      to: msg.toRecipients?.[0]?.emailAddress?.address || "",
-      subject: msg.subject || "",
-      date: msg.receivedDateTime || new Date().toISOString(),
-    },
-    textPlain: "",
-    textHtml: msg.body?.content || "",
-    internalDate: msg.receivedDateTime || new Date().toISOString(),
-    // Include other required properties from gmail_v1.Schema$Message
-    sizeEstimate: 0,
-    raw: "",
-  };
 }