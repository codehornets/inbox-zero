{
  "name": "inbox-zero-ai",
  "version": "1.0.0",
  "private": true,
  "scripts": {
    "dev": "cross-env NODE_OPTIONS=--max_old_space_size=16384 next dev --turbopack",
    "build": "cross-env NODE_OPTIONS=--max_old_space_size=16384 prisma migrate deploy && next build",
    "start": "next start",
    "lint": "next lint",
    "test": "cross-env RUN_AI_TESTS=false vitest",
    "test-ai": "cross-env RUN_AI_TESTS=true vitest",
    "preinstall": "npx only-allow pnpm",
    "postinstall": "prisma generate"
  },
  "dependencies": {
    "@ai-sdk/amazon-bedrock": "3.0.0",
    "@ai-sdk/anthropic": "2.0.0",
    "@ai-sdk/google": "2.0.0",
    "@ai-sdk/groq": "2.0.0",
    "@ai-sdk/openai": "2.0.0",
    "@ai-sdk/provider": "2.0.0",
    "@ai-sdk/react": "2.0.0",
    "@asteasolutions/zod-to-openapi": "7.3.2",

    "@dub/analytics": "0.0.27",
    "@formkit/auto-animate": "0.8.2",
    "@googleapis/gmail": "12.0.1",
    "@googleapis/people": "3.0.9",
    "@headlessui/react": "2.2.4",
    "@hookform/resolvers": "5.0.1",
    "@inboxzero/loops": "workspace:*",
    "@inboxzero/resend": "workspace:*",
    "@inboxzero/tinybird": "workspace:*",
    "@inboxzero/tinybird-ai-analytics": "workspace:*",
    "@lemonsqueezy/lemonsqueezy.js": "4.0.0",
    "@mdx-js/loader": "3.1.0",
    "@mdx-js/react": "3.1.0",
    "@microsoft/microsoft-graph-client": "3.0.7",
    "@mux/mux-player-react": "3.4.0",
    "@next/mdx": "15.3.3",
    "@next/third-parties": "15.3.3",
    "@openrouter/ai-sdk-provider": "1.1.0",
    "@portabletext/react": "3.2.1",
    "@prisma/client": "6.6.0",
    "@radix-ui/react-alert-dialog": "1.1.14",
    "@radix-ui/react-avatar": "1.1.10",
    "@radix-ui/react-checkbox": "1.3.2",
    "@radix-ui/react-collapsible": "1.1.11",
    "@radix-ui/react-dialog": "1.1.14",
    "@radix-ui/react-dropdown-menu": "2.1.15",
    "@radix-ui/react-hover-card": "1.1.14",
    "@radix-ui/react-label": "2.1.7",
    "@radix-ui/react-navigation-menu": "1.2.13",
    "@radix-ui/react-popover": "1.1.14",
    "@radix-ui/react-progress": "1.1.7",
    "@radix-ui/react-radio-group": "1.3.7",
    "@radix-ui/react-scroll-area": "1.2.9",
    "@radix-ui/react-select": "2.2.5",
    "@radix-ui/react-separator": "1.1.7",
    "@radix-ui/react-slot": "1.2.3",
    "@radix-ui/react-tabs": "1.1.12",
    "@radix-ui/react-toggle": "1.1.9",
    "@radix-ui/react-tooltip": "1.2.7",
    "@sentry/nextjs": "9.24.0",
    "@serwist/next": "9.0.14",
    "@stripe/stripe-js": "7.3.1",
    "@t3-oss/env-nextjs": "0.13.6",
    "@tailwindcss/forms": "0.5.10",
    "@tailwindcss/typography": "0.5.16",
    "@tanstack/react-query": "5.79.0",
    "@tanstack/react-table": "8.21.3",
    "@tanstack/react-virtual": "3.13.9",
    "@tiptap/extension-mention": "2.26.1",
    "@tiptap/extension-placeholder": "2.26.1",
    "@tiptap/pm": "2.26.1",
    "@tiptap/react": "2.26.1",
    "@tiptap/starter-kit": "2.26.1",
    "@tiptap/suggestion": "2.26.1",
    "@tremor/react": "3.18.7",
    "@upstash/qstash": "2.8.1",
    "@upstash/redis": "1.34.9",
    "@vercel/analytics": "1.5.0",
<<<<<<< HEAD
    "ai": "4.3.16",
    "better-auth": "1.3.4",
=======
    "ai": "5.0.0",
>>>>>>> 4bd0f26c
    "braintrust": "0.0.205",
    "capital-case": "2.0.0",
    "cheerio": "1.0.0",
    "class-variance-authority": "0.7.1",
    "clsx": "2.1.1",
    "cmdk": "1.1.1",
    "crisp-sdk-web": "1.0.25",
    "date-fns": "4.1.0",
    "diff": "7.0.0",
    "dompurify": "3.2.6",
    "dub": "0.64.1",
    "email-reply-parser": "1.9.4",
    "encoding": "0.1.13",
    "fast-deep-equal": "3.1.3",
    "framer-motion": "12.15.0",
    "gmail-api-parse-message": "2.1.2",
    "google": "link:@next/third-parties/google",
    "he": "1.2.0",
    "html-to-text": "9.0.5",
    "ioredis": "5.6.1",
    "jotai": "2.12.5",
    "jsdom": "26.1.0",
    "json5": "2.2.3",
    "linkify-react": "4.3.1",
    "linkifyjs": "4.3.1",
    "lodash": "4.17.21",
    "lucide-react": "0.511.0",
    "next": "15.3.3",
    "next-axiom": "1.9.1",
    "next-safe-action": "7.10.8",
    "next-themes": "0.4.6",
    "nodemailer": "6.10.1",
    "nuqs": "2.4.3",
    "ollama-ai-provider": "1.2.0",
    "openai": "5.0.1",
    "p-queue": "8.1.0",
    "p-retry": "6.2.1",
    "posthog-js": "1.249.0",
    "posthog-node": "4.18.0",
    "react": "19.1.0",
    "react-day-picker": "8.10.1",
    "react-dom": "19.1.0",
    "react-dom-confetti": "0.2.0",
    "react-hook-form": "7.56.4",
    "react-hotkeys-hook": "5.1.0",
    "react-markdown": "10.1.0",
    "react-resizable-panels": "2.1.7",
    "react-textarea-autosize": "8.5.9",
    "react-youtube": "10.1.0",
    "remark-gfm": "4.0.1",
    "server-only": "0.0.1",
    "sonner": "2.0.4",
    "string-similarity": "4.0.4",
    "strip-indent": "4.0.0",
    "stripe": "18.2.0",
    "swr": "2.3.3",
    "tailwind-merge": "2.6.0",
    "tailwindcss-animate": "1.0.7",
    "tiptap-markdown": "0.8.10",
    "typescript": "5.8.3",
    "usehooks-ts": "3.1.1",
    "zod": "3.25.46",
    "zod-to-json-schema": "3.24.5"
  },
  "devDependencies": {
    "@headlessui/tailwindcss": "0.2.2",
    "@microsoft/microsoft-graph-types": "^2.40.0",
    "@testing-library/react": "16.3.0",
    "@types/diff": "7.0.2",
    "@types/email-reply-parser": "1.4.2",
    "@types/he": "1.2.3",
    "@types/html-to-text": "9.0.4",
    "@types/jsdom": "21.1.7",
    "@types/lodash": "4.17.17",
    "@types/mdx": "2.0.13",
    "@types/node": "22.15.29",
    "@types/nodemailer": "6.4.17",
    "@types/react": "19.1.6",
    "@types/react-dom": "19.1.5",
    "@types/string-similarity": "4.0.2",
    "autoprefixer": "10.4.21",
    "cross-env": "7.0.3",
    "dotenv": "16.5.0",
    "jiti": "2.4.2",
    "postcss": "8.5.4",
    "prisma": "6.6.0",
    "serwist": "9.0.14",
    "tailwindcss": "3.4.17",
    "tsconfig": "workspace:*",
    "vite-tsconfig-paths": "5.1.4",
    "vitest": "3.1.4",
    "vitest-mock-extended": "3.1.0"
  },
  "engines": {
    "node": ">=22.0.0"
  },
  "optionalDependencies": {
    "@sanity/client": "7.4.0",
    "@sanity/icons": "3.7.0",
    "@sanity/image-url": "1",
    "@sanity/vision": "3",
    "next-sanity": "9",
    "sanity": "3.90.0"
  }
}<|MERGE_RESOLUTION|>--- conflicted
+++ resolved
@@ -80,12 +80,8 @@
     "@upstash/qstash": "2.8.1",
     "@upstash/redis": "1.34.9",
     "@vercel/analytics": "1.5.0",
-<<<<<<< HEAD
-    "ai": "4.3.16",
+    "ai": "5.0.0",
     "better-auth": "1.3.4",
-=======
-    "ai": "5.0.0",
->>>>>>> 4bd0f26c
     "braintrust": "0.0.205",
     "capital-case": "2.0.0",
     "cheerio": "1.0.0",
